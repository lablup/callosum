--- conflicted
+++ resolved
@@ -1,9 +1,3 @@
-<<<<<<< HEAD
-import abc
-from typing import Tuple
-import msgpack
-
-=======
 from .abc import AbstractMessage
 from .message import (
     RPCMessage, RPCMessageTypes,
@@ -11,7 +5,6 @@
 from .eventmessage import (
     EventMessage, EventTypes,
 )
->>>>>>> c0613516
 from .peer import Peer
 
 __all__ = (
@@ -23,31 +16,4 @@
     'EventTypes',
 )
 
-__version__ = '0.0.1'
-
-
-class AbstractMessage(metaclass=abc.ABCMeta):
-
-    @classmethod
-    @abc.abstractmethod
-    def decode(cls):
-        '''
-        Decodes the message and applies deserializer to the body.
-        Returns an instance of inheriting message class.
-        '''
-        raise NotImplementedError
-
-    @abc.abstractmethod
-    def encode(self) -> Tuple[bytes, bytes]:
-        '''
-        Encodes the message and applies serializer to body.
-        '''
-        raise NotImplementedError
-
-    @staticmethod
-    def mpackb(v):
-        return msgpack.packb(v, use_bin_type=True)
-
-    @staticmethod
-    def munpackb(b):
-        return msgpack.unpackb(b, raw=False, use_list=False)+__version__ = '0.0.1'