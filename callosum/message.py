--- conflicted
+++ resolved
@@ -6,13 +6,7 @@
 import msgpack
 import snappy
 
-<<<<<<< HEAD
-from . import (
-    AbstractMessage,
-)
-=======
 from .abc import AbstractMessage
->>>>>>> c0613516
 
 
 # TODO(FUTURE): zero-copy serialization and de-serialization
