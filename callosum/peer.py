--- conflicted
+++ resolved
@@ -19,10 +19,7 @@
 from .auth import AbstractAuthenticator
 from .compat import current_loop
 from .exceptions import ServerError, HandlerError
-<<<<<<< HEAD
 from .eventmessage import EventMessage, EventTypes, EventHandler
-=======
->>>>>>> c0613516
 from .message import RPCMessage, RPCMessageTypes
 from .ordering import (
     AsyncResolver, AbstractAsyncScheduler,
