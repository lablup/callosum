from __future__ import annotations

import asyncio
from typing import Any, AsyncGenerator, Mapping, Optional, Tuple, Union

import attrs
import redis
import redis.asyncio

from ..abc import RawHeaderBody
from . import (
    AbstractAddress,
    AbstractBinder,
    AbstractConnection,
    AbstractConnector,
    BaseTransport,
)
from .redis_common import redis_addr_to_url


@attrs.define(auto_attribs=True, slots=True)
class RedisStreamAddress(AbstractAddress):
    redis_server: Union[str, Tuple[str, int]]
    stream_key: str
    group: Optional[str] = None
    consumer: Optional[str] = None


class RPCRedisConnection(AbstractConnection):
    __slots__ = ("transport",)

    transport: RPCRedisTransport
    addr: RedisStreamAddress
    direction_keys: Optional[Tuple[str, str]]

    def __init__(
        self,
        transport: RPCRedisTransport,
        addr: RedisStreamAddress,
        direction_keys: Optional[Tuple[str, str]] = None,
    ):
        self.transport = transport
        self.addr = addr
        self.direction_keys = direction_keys

    async def recv_message(self) -> AsyncGenerator[Optional[RawHeaderBody], None]:
        assert self.transport._redis is not None
        assert self.addr.group is not None
        assert self.addr.consumer is not None
        if not self.direction_keys:
            stream_key = self.addr.stream_key
        else:
            stream_key = f"{self.addr.stream_key}.{self.direction_keys[0]}"

<<<<<<< HEAD
        # _s = asyncio.shield
        def _s(x):
            return x

        async def _xack(raw_msg):
            await self.transport._redis.xack(raw_msg[0], self.addr.group, raw_msg[1])

        while True:
            try:
                raw_msgs = await _s(
                    self.transport._redis.xread_group(
                        self.addr.group,
                        self.addr.consumer,
                        [stream_key],
                        latest_ids=[">"],
                    )
                )
                for raw_msg in raw_msgs:
                    # [0]: stream key, [1]: item ID
                    if b"meta" in raw_msg[2]:
                        await _s(_xack(raw_msg))
                        continue
                    yield RawHeaderBody(raw_msg[2][b"hdr"], raw_msg[2][b"msg"], None)
                    await _s(_xack(raw_msg))
            except asyncio.CancelledError:
                raise
            except aioredis.errors.ConnectionForcedCloseError:
                yield None
                return
=======
        try:
            per_key_fetch_list: list[Any] = []
            while not per_key_fetch_list:
                per_key_fetch_list = await self.transport._redis.xreadgroup(
                    self.addr.group,
                    self.addr.consumer,
                    {stream_key: ">"},
                    block=1000,
                )
            for fetch_info in per_key_fetch_list:
                if fetch_info[0].decode() != stream_key:
                    continue
                for item in fetch_info[1]:
                    item_id: bytes = item[0]
                    item_data: dict[bytes, bytes] = item[1]
                    try:
                        if b"meta" in item_data:
                            continue
                        yield RawHeaderBody(
                            item_data[b"hdr"],
                            item_data[b"msg"],
                            None,
                        )
                    finally:
                        await self.transport._redis.xack(
                            stream_key, self.addr.group, item_id
                        )
        except asyncio.CancelledError:
            raise
        except redis.asyncio.ConnectionError:
            yield None
>>>>>>> c54ca51b

    async def send_message(self, raw_msg: RawHeaderBody) -> None:
        assert self.transport._redis is not None
        if not self.direction_keys:
            stream_key = self.addr.stream_key
        else:
            stream_key = f"{self.addr.stream_key}.{self.direction_keys[1]}"
        await self.transport._redis.xadd(
            stream_key, {b"hdr": raw_msg[0], b"msg": raw_msg[1]}
        )


class RPCRedisBinder(AbstractBinder):
    """
    This class is binder for RPCRedisTransport.
    Usually, the RPC server is supposed to provide
    the connect address during Peer instantiation,
    which will result in the Peer class using
    the RPCRedisBinder for establishing
    the connection.
    """

    __slots__ = ("transport", "addr", "_addr_url")

    transport: RPCRedisTransport
    addr: RedisStreamAddress
    _addr_url: str

    async def __aenter__(self):
        assert self.addr.group is not None
        assert self.addr.consumer is not None
        self._addr_url = redis_addr_to_url(self.addr.redis_server)
        self.transport._redis = await redis.asyncio.from_url(
            self._addr_url, **self.transport._redis_opts
        )
        key = f"{self.addr.stream_key}.bind"
        await self.transport._redis.xadd(key, {b"meta": b"create-stream"})
        groups = await self.transport._redis.xinfo_groups(key)
        print(groups)
        if not any(map(lambda g: g["name"] == self.addr.group.encode(), groups)):
            await self.transport._redis.xgroup_create(
                key,
                self.addr.group,
                mkstream=True,
            )
        return RPCRedisConnection(self.transport, self.addr, ("bind", "conn"))

    async def __aexit__(self, exc_type, exc_obj, exc_tb):
        assert self.addr.group is not None
        assert self.addr.consumer is not None
        # we need to create a new Redis connection for cleanup
        # because self.transport._redis gets corrupted upon
        # cancellation of Peer._recv_loop() task.
        _redis = await redis.asyncio.from_url(
            self._addr_url, **self.transport._redis_opts
        )
        try:
            await asyncio.shield(
                _redis.xgroup_delconsumer(
                    f"{self.addr.stream_key}.bind",
                    self.addr.group,
                    self.addr.consumer,
                )
            )
        finally:
            await _redis.close()


class RPCRedisConnector(AbstractConnector):
    """
    This class is connector for RPCRedisTransport.
    Usually, the RPC invoker (client) is supposed to provide
    the connect address during Peer instantiation,
    which will result in the Peer class using
    the RPCRedisConnector for establishing
    the connection.
    """

    __slots__ = ("transport", "addr", "_addr_url")

    transport: RPCRedisTransport
    addr: RedisStreamAddress

    async def __aenter__(self):
        assert self.addr.group is not None
        assert self.addr.consumer is not None
        self._addr_url = redis_addr_to_url(self.addr.redis_server)
        self.transport._redis = redis.asyncio.from_url(
            self._addr_url, **self.transport._redis_opts
        )
        key = f"{self.addr.stream_key}.conn"
        await self.transport._redis.xadd(key, {b"meta": b"create-stream"})
        groups = await self.transport._redis.xinfo_groups(key)
        if not any(map(lambda g: g["name"] == self.addr.group.encode(), groups)):
            await self.transport._redis.xgroup_create(
                key,
                self.addr.group,
                mkstream=True,
            )
        return RPCRedisConnection(self.transport, self.addr, ("conn", "bind"))

    async def __aexit__(self, exc_type, exc_obj, exc_tb):
        assert self.addr.group is not None
        assert self.addr.consumer is not None
        # we need to create a new Redis connection for cleanup
        # because self.transport._redis gets corrupted upon
        # cancellation of Peer._recv_loop() task.
        _redis = await redis.asyncio.from_url(
            self._addr_url, **self.transport._redis_opts
        )
        try:
            await asyncio.shield(
                _redis.xgroup_delconsumer(
                    f"{self.addr.stream_key}.conn",
                    self.addr.group,
                    self.addr.consumer,
                )
            )
        finally:
            await _redis.close()


class RPCRedisTransport(BaseTransport):

    """
    Implementation for bidirectional transport backend by Redis Streams.
    """

    __slots__ = BaseTransport.__slots__ + (
        "_redis_opts",
        "_redis",
    )

    _redis_opts: Mapping[str, Any]
    _redis: Optional[redis.asyncio.Redis]

    binder_cls = RPCRedisBinder
    connector_cls = RPCRedisConnector

    def __init__(
        self,
        authenticator,
        **kwargs,
    ) -> None:
        super().__init__(authenticator, **kwargs)
        self._redis_opts = self.transport_opts.get("redis_opts", {})
        self._redis = None

    async def close(self) -> None:
        if self._redis is not None:
            await self._redis.close()<|MERGE_RESOLUTION|>--- conflicted
+++ resolved
@@ -52,37 +52,6 @@
         else:
             stream_key = f"{self.addr.stream_key}.{self.direction_keys[0]}"
 
-<<<<<<< HEAD
-        # _s = asyncio.shield
-        def _s(x):
-            return x
-
-        async def _xack(raw_msg):
-            await self.transport._redis.xack(raw_msg[0], self.addr.group, raw_msg[1])
-
-        while True:
-            try:
-                raw_msgs = await _s(
-                    self.transport._redis.xread_group(
-                        self.addr.group,
-                        self.addr.consumer,
-                        [stream_key],
-                        latest_ids=[">"],
-                    )
-                )
-                for raw_msg in raw_msgs:
-                    # [0]: stream key, [1]: item ID
-                    if b"meta" in raw_msg[2]:
-                        await _s(_xack(raw_msg))
-                        continue
-                    yield RawHeaderBody(raw_msg[2][b"hdr"], raw_msg[2][b"msg"], None)
-                    await _s(_xack(raw_msg))
-            except asyncio.CancelledError:
-                raise
-            except aioredis.errors.ConnectionForcedCloseError:
-                yield None
-                return
-=======
         try:
             per_key_fetch_list: list[Any] = []
             while not per_key_fetch_list:
@@ -114,7 +83,6 @@
             raise
         except redis.asyncio.ConnectionError:
             yield None
->>>>>>> c54ca51b
 
     async def send_message(self, raw_msg: RawHeaderBody) -> None:
         assert self.transport._redis is not None
