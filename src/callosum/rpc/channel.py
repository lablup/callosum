--- conflicted
+++ resolved
@@ -327,11 +327,7 @@
         try:
             request: RPCMessage
             server_cancelled = False
-<<<<<<< HEAD
-            async with timeout(invoke_timeout):
-=======
             async with asyncio.timeout(invoke_timeout):
->>>>>>> c54ca51b
                 if callable(body):
                     # The user is using an upper-layer adaptor.
                     async with aclosing(body()) as agen:
