import re
from pathlib import Path
from typing import List

from setuptools import find_packages, setup

root = Path(__file__).parent


def read_src_version():
    p = root / "src" / "callosum" / "__init__.py"
    src = p.read_text()
    m = re.search(r'^__version__\s*=\s*"([^"]+)"', src, re.M)
    assert m is not None
    return m.group(1)


install_requires = [
    "aiotools>=1.5.9",
    "async_timeout>=3.0.1",
    "attrs>=21.3.0",
    "python-dateutil>=2.8.2",
    "msgpack>=1.0.4",
    "temporenc>=0.1",
]

build_requires = [
    "wheel>=0.38.4",
    "twine>=4.0.1",
    "towncrier>=22.8.0",
]

test_requires = [
    "Click>=8.0",
    "pytest~=7.2",
    "pytest-asyncio>=0.20.2",
    "pytest-cov>=4.0",
    "pytest-mock>=3.10.0",
    "codecov>=2.1",
]

dev_requires: List[str] = [
    # 'pytest-sugar',
    "pre-commit",
]

lint_requires = [
    "flake8>=5.0.4",
    "isort>=5.10.1",
    "black>=22.10.0",
]

typecheck_requires = [
    "mypy>=0.991",
    "types-python-dateutil",
]

docs_requires = [
    "sphinx",
    "sphinx-autodoc-typehints",
]

thrift_requires = [
<<<<<<< HEAD
    'thriftpy2>=0.4.14',
=======
    "thriftpy2>=0.4.16",
>>>>>>> 277a0afe
]

zmq_requires = [
    "pyzmq>=23.0.0",
]

redis_requires = [
<<<<<<< HEAD
    'aioredis~=2.0',
=======
    "aioredis>=1.3.0,<2.0",
>>>>>>> 277a0afe
]

snappy_requires = [
    "python-snappy>=0.6.1",
]

setup(
    name="callosum",
    version=read_src_version(),
    description="Callosum RPC Library",
    long_description="\n\n".join(
        [(root / "README.md").read_text(), (root / "CHANGES.md").read_text()]
    ),
    long_description_content_type="text/markdown",
    url="https://github.com/lablup/callosum",
    author="Lablup Inc.",
    author_email="joongi@lablup.com",
    license="MIT",
    classifiers=[
        "Development Status :: 4 - Beta",
        "Framework :: AsyncIO",
        "License :: OSI Approved :: MIT License",
        "Intended Audience :: Developers",
        "Operating System :: POSIX",
        "Operating System :: MacOS :: MacOS X",
        "Programming Language :: Python",
        "Programming Language :: Python :: 3",
        "Programming Language :: Python :: 3.8",
        "Programming Language :: Python :: 3.9",
        "Programming Language :: Python :: 3.10",
        "Topic :: Software Development",
        "Topic :: Software Development :: Libraries",
        "Topic :: Communications",
        "Topic :: Internet",
    ],
    package_dir={
        "": "src",
    },
    packages=find_packages("src"),
    package_data={
        "callosum": ["py.typed"],
    },
    include_package_data=True,
    python_requires=">=3.8",
    setup_requires=["setuptools>=61.0"],
    install_requires=install_requires,
    extras_require={
        "build": build_requires,
        "test": test_requires,
        "dev": dev_requires,
        "lint": lint_requires,
        "typecheck": typecheck_requires,
        "docs": docs_requires,
        "thrift": thrift_requires,
        "zeromq": zmq_requires,
        "redis": redis_requires,
        "snappy": snappy_requires,
    },
)<|MERGE_RESOLUTION|>--- conflicted
+++ resolved
@@ -61,24 +61,14 @@
 ]
 
 thrift_requires = [
-<<<<<<< HEAD
-    'thriftpy2>=0.4.14',
-=======
     "thriftpy2>=0.4.16",
->>>>>>> 277a0afe
 ]
 
 zmq_requires = [
     "pyzmq>=23.0.0",
 ]
 
-redis_requires = [
-<<<<<<< HEAD
-    'aioredis~=2.0',
-=======
-    "aioredis>=1.3.0,<2.0",
->>>>>>> 277a0afe
-]
+redis_requires = ["redis-py>=4.6.0"]
 
 snappy_requires = [
     "python-snappy>=0.6.1",
