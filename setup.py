import re
from pathlib import Path
from typing import List

from setuptools import find_packages, setup

root = Path(__file__).parent


def read_src_version():
    p = root / "src" / "callosum" / "__init__.py"
    src = p.read_text()
    m = re.search(r'^__version__\s*=\s*"([^"]+)"', src, re.M)
    assert m is not None
    return m.group(1)


install_requires = [
    "aiotools>=1.7.0",
    "attrs>=21.3.0",
    "python-dateutil>=2.8.2",
    "msgpack>=1.0.4",
    "temporenc>=0.1",
    "yarl>=1.8.2",
]

build_requires = [
    "wheel>=0.38.4",
    "twine>=4.0.1",
    "towncrier>=22.8.0",
]

test_requires = [
    "Click>=8.0",
    "pytest~=7.2",
    "pytest-asyncio>=0.20.2",
    "pytest-cov>=4.0",
    "pytest-mock>=3.10.0",
    "codecov>=2.1",
]

dev_requires: List[str] = [
    # 'pytest-sugar',
    "pre-commit",
]

lint_requires = [
    "black>=23.7.0",
    "ruff>=0.0.287",
    "ruff-lsp",
]

typecheck_requires = [
    "mypy>=1.5.1",
    "types-python-dateutil",
]

docs_requires = [
    "sphinx",
    "sphinx-autodoc-typehints",
]

thrift_requires = [
    "thriftpy2>=0.4.16",
]

zmq_requires = [
    "pyzmq>=23.0.0",
]

redis_requires = ["redis>=4.6.0"]

snappy_requires = [
    "python-snappy>=0.6.1",
]

setup(
    name="callosum",
    version=read_src_version(),
    description="Callosum RPC Library",
    long_description="\n\n".join(
        [(root / "README.md").read_text(), (root / "CHANGES.md").read_text()]
    ),
    long_description_content_type="text/markdown",
    url="https://github.com/lablup/callosum",
    author="Lablup Inc.",
    author_email="joongi@lablup.com",
    license="MIT",
    classifiers=[
        "Development Status :: 4 - Beta",
        "Framework :: AsyncIO",
        "License :: OSI Approved :: MIT License",
        "Intended Audience :: Developers",
        "Operating System :: POSIX",
        "Operating System :: MacOS :: MacOS X",
        "Programming Language :: Python",
        "Programming Language :: Python :: 3",
        "Programming Language :: Python :: 3.10",
        "Topic :: Software Development",
        "Topic :: Software Development :: Libraries",
        "Topic :: Communications",
        "Topic :: Internet",
    ],
    package_dir={
        "": "src",
    },
    packages=find_packages("src"),
    package_data={
        "callosum": ["py.typed"],
    },
    include_package_data=True,
<<<<<<< HEAD
    python_requires=">=3.10",
=======
    python_requires=">=3.11",
>>>>>>> c54ca51b
    setup_requires=["setuptools>=61.0"],
    install_requires=install_requires,
    extras_require={
        "build": build_requires,
        "test": test_requires,
        "dev": dev_requires,
        "lint": lint_requires,
        "typecheck": typecheck_requires,
        "docs": docs_requires,
        "thrift": thrift_requires,
        "zeromq": zmq_requires,
        "redis": redis_requires,
        "snappy": snappy_requires,
    },
)<|MERGE_RESOLUTION|>--- conflicted
+++ resolved
@@ -109,11 +109,7 @@
         "callosum": ["py.typed"],
     },
     include_package_data=True,
-<<<<<<< HEAD
-    python_requires=">=3.10",
-=======
     python_requires=">=3.11",
->>>>>>> c54ca51b
     setup_requires=["setuptools>=61.0"],
     install_requires=install_requires,
     extras_require={
