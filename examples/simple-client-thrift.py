--- conflicted
+++ resolved
@@ -6,11 +6,6 @@
 import textwrap
 
 import thriftpy2 as thriftpy
-<<<<<<< HEAD
-from async_timeout import timeout
-
-=======
->>>>>>> c54ca51b
 from callosum.lower.zeromq import ZeroMQAddress, ZeroMQRPCTransport
 from callosum.rpc import Peer, RPCUserError
 from callosum.serialize import noop_deserializer, noop_serializer
